--- conflicted
+++ resolved
@@ -6,12 +6,8 @@
 const program = require('commander')
 const request = require('request')
 const readlineSync = require('readline-sync')
-<<<<<<< HEAD
-const { execSync, execFileSync } = require('child_process')
 const terminfo = require('terminfo')()
-=======
-const { exec, execFile, spawn, spawnSync, execSync, execFileSync } = require('child_process')
->>>>>>> 22b2e1be
+const { spawn } = require('child_process')
 
 const USER_FILE = '.pituser.txt'
 const CONNECT_FILE = '.pitconnect.txt'
